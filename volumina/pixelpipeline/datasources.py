import threading
from functools import partial
from PyQt4.QtCore import QObject, pyqtSignal
from asyncabcs import RequestABC, SourceABC
import volumina
from volumina.slicingtools import is_pure_slicing, slicing2shape, is_bounded, index2slice, sl
from volumina.config import cfg
import numpy as np

import volumina.adaptors

_has_vigra = True
try:
    import vigra
except ImportError:
    _has_vigra = False
    
#*******************************************************************************
# A r r a y R e q u e s t                                                      *
#*******************************************************************************

class ArrayRequest( object ):
    def __init__( self, array, slicing ):
        self._array = array
        self._slicing = slicing
        self._result = None

    def wait( self ):
        if not self._result:
            self._result = self._array[self._slicing]
        return self._result
    
    def getResult(self):
        return self._result

    def cancel( self ):
        pass

    def submit( self ):
        pass
        
    # callback( result = result, **kwargs )
    def notify( self, callback, **kwargs ):
        t = threading.Thread(target=self._doNotify, args=( callback, kwargs ))
        t.start()

    def _doNotify( self, callback, kwargs ):
        result = self.wait()
        callback(result, **kwargs)
assert issubclass(ArrayRequest, RequestABC)

#*******************************************************************************
# A r r a y S o u r c e                                                        *
#*******************************************************************************

class ArraySource( QObject ):
    isDirty = pyqtSignal( object )

    def __init__( self, array ):
        super(ArraySource, self).__init__()
        self._array = array

    def request( self, slicing ):
        if not is_pure_slicing(slicing):
            raise Exception('ArraySource: slicing is not pure')
        assert(len(slicing) == len(self._array.shape)), \
            "slicing into an array of shape=%r requested, but slicing is %r" \
            % (slicing, self._array.shape)  
        return ArrayRequest(self._array, slicing)

    def setDirty( self, slicing):
        if not is_pure_slicing(slicing):
            raise Exception('dirty region: slicing is not pure')
        self.isDirty.emit( slicing )

    def __eq__( self, other ):
        # Use id for efficiency
        return self._array is other._array
    
    def __ne__( self, other ):
        return not ( self == other )

assert issubclass(ArraySource, SourceABC)

#*******************************************************************************
# A r r a y S i n k S o u r c e                                                *
#*******************************************************************************

class ArraySinkSource( ArraySource ):
    def put( self, slicing, subarray, neutral = 0 ):
        '''Make an update of the wrapped arrays content.

        Elements with neutral value in the subarray are not written into the
        wrapped array, but the original values are kept.

        '''
        assert(len(slicing) == len(self._array.shape)), \
            "slicing into an array of shape=%r requested, but the slicing object is %r" % (slicing, self._array.shape)  
        self._array[slicing] = np.where(subarray!=neutral, subarray, self._array[slicing])
        pure = index2slice(slicing)
        self.setDirty(pure)

#*******************************************************************************
# R e l a b e l i n g A r r a y S o u r c e                                    * 
#*******************************************************************************

class RelabelingArraySource( ArraySource ):
    """Applies a relabeling to each request before passing it on
       Currently, it casts everything to uint8, so be careful."""
    isDirty = pyqtSignal( object )
    def __init__( self, array ):
        super(RelabelingArraySource, self).__init__(array)
        self.originalData = array
        self._relabeling = None
    
    def setRelabeling( self, relabeling ):
        """Sets new relabeling vector. It should have a len(relabling) == max(your data)+1
           and give, for each possible data value x, the relabling as relabeling[x]."""   
        assert relabeling.dtype == self._array.dtype
        self._relabeling = relabeling
        self.setDirty(5*(slice(None),))

    def setRelabelingEntry( self, index, value, setDirty=True ):
        """Sets the entry for data value index to value, such that afterwards
           relabeling[index] =  value.
           
           If setDirty is true, the source will signal dirtyness. If you plan to issue many calls to this function
           in a loop, setDirty to true only on the last call."""
        self._relabeling[index] = value
        if setDirty:
            self.setDirty(5*(slice(None),))

    def request( self, slicing ):
        if not is_pure_slicing(slicing):
            raise Exception('ArraySource: slicing is not pure')
        assert(len(slicing) == len(self._array.shape)), \
            "slicing into an array of shape=%r requested, but slicing is %r" \
            % (self._array.shape, slicing)
        a = ArrayRequest(self._array, slicing)
        a = a.wait()
        
        #oldDtype = a.dtype
        if self._relabeling is not None:
            a = self._relabeling[a]
        #assert a.dtype == oldDtype 
        return ArrayRequest(a, 5*(slice(None),))

        
#*******************************************************************************
# L a z y f l o w R e q u e s t                                                *
#*******************************************************************************

class LazyflowRequest( object ):
    ## Lazyflow requests are starting to do work at the time of their
    ## creation whereas Volumina requests are idling as long as no
    ## method like wait() or notify() is called. Therefore we have to
    ## delay the creation of the lazyflow request until one of these
    ## Volumina request methods is actually called
    class _req_on_demand(dict):
        def __init__( self, op, slicing, prio):
            self.p = (op, slicing, prio)
    
        def __missing__(self, key):
            if self.p[0].output.meta.shape is not None:
                reqobj = self.p[0].output[self.p[1]].allocate(priority = self.p[2])
            else:
                reqobj = ArrayRequest( np.zeros(slicing2shape(self.p[1]), dtype=np.uint8 ), self.p[1] )

            self[0] = reqobj
            return reqobj

    def __init__(self, op, slicing, prio ):
        self._req = LazyflowRequest._req_on_demand(op, slicing, prio) 

    def wait( self ):
        return self._req[0].wait()
        
    def getResult(self):
        return self._req[0].getResult()

    def adjustPriority(self,delta):
        self._req[0].adjustPriority(delta)
        
    def cancel( self ):
        self._req[0].cancel()

    def submit( self ):
        self._req[0].submit()

    def notify( self, callback, **kwargs ):
        self._req[0].notify( callback, **kwargs)
assert issubclass(LazyflowRequest, RequestABC)

#*******************************************************************************
# L a z y f l o w S o u r c e                                                  *
#*******************************************************************************

class LazyflowSource( QObject ):
    isDirty = pyqtSignal( object )

    @property
    def dataSlot(self):
        return self._orig_outslot

    def __init__( self, outslot, priority = 0 ):
        super(LazyflowSource, self).__init__()
<<<<<<< HEAD
        print "init a lazyflowsource"
=======
>>>>>>> 27033e20
        self._orig_outslot = outslot

        # Attach an Op5ifyer to ensure the data will display correctly
        self._op5 = volumina.adaptors.Op5ifyer( graph=outslot.graph )
        self._op5.input.connect( outslot )

        self._priority = priority
        self._op5.output.notifyDirty(self._setDirtyLF)
    
    def request( self, slicing ):
        if cfg.getboolean('pixelpipeline', 'verbose'):
            volumina.printLock.acquire()
            print "  LazyflowSource '%s' requests %s" % (self.objectName(), volumina.strSlicing(slicing))
            volumina.printLock.release()
        if not is_pure_slicing(slicing):
            raise Exception('LazyflowSource: slicing is not pure')
<<<<<<< HEAD
        print "requesting slice:", slicing
=======
        
>>>>>>> 27033e20
        return LazyflowRequest( self._op5, slicing, self._priority )

    def _setDirtyLF(self, slot, roi):
        self.setDirty(roi.toSlice())

    def setDirty( self, slicing):
        if not is_pure_slicing(slicing):
            raise Exception('dirty region: slicing is not pure')
        self.isDirty.emit( slicing )

    def __eq__( self, other ):
        return self._orig_outslot is other._orig_outslot
    
    def __ne__( self, other ):
        return not ( self == other )

assert issubclass(LazyflowSource, SourceABC)

class LazyflowSinkSource( LazyflowSource ):
    def __init__( self, outslot, inslot, priority = 0 ):
        LazyflowSource.__init__(self, outslot)
        self._inputSlot = inslot
        self._priority = priority

    def put( self, slicing, array ):
        assert _has_vigra, "Lazyflow SinkSource requires lazyflow and vigra."

        taggedArray = array.view(vigra.VigraArray)
        taggedArray.axistags = vigra.defaultAxistags('txyzc')

        inputTags = self._inputSlot.meta.axistags
        inputKeys = [tag.key for tag in inputTags]
        transposedArray = taggedArray.withAxes(*inputKeys)

        taggedSlicing = dict(zip('txyzc', slicing))
        transposedSlicing = ()
        for k in inputKeys:
            if k in 'txyzc':
                transposedSlicing += (taggedSlicing[k],)
        self._inputSlot[transposedSlicing] = transposedArray.view(np.ndarray)

    def __eq__( self, other ):
        result = super(LazyflowSinkSource, self).__eq__(other)
        result &= self._inputSlot == other._inputSlot
        return result
    
    def __ne__( self, other ):
        return not ( self == other )


class RelabelingLazyflowSinkSource( LazyflowSource ):
    """Takes a segmentation array from lazyflow and gives back
       a list with clicked objects and their labels."""
       
    isDirty = pyqtSignal( object )
    def __init__(self, outslot, inslot, priority = 0 ):
        super(RelabelingLazyflowSinkSource, self).__init__(outslot, priority)
        self.inputSlot = inslot
        self._relabeling = None
        
    def setRelabeling(self, relabeling):
        """Set a new relabeling vector. It should have the length of max_object_number+1
        and contain the label of each object at its index position. 0 for not labeled"""
        #assert relabeling.dtype == self._array.dtype
        self._relabeling = relabeling
        self.setDirty(5*(slice(None),))
        
    def setRelabelingEntry(self, index, value, setDirty = True):
        """Sets the entry for data value index to value, such that afterwards
           relabeling[index] =  value.
           
           If setDirty is true, the source will signal dirtyness. If you plan to issue many calls to this function
           in a loop, setDirty to true only on the last call."""
        self._relabeling[index] = value
        if setDirty:
            self.setDirty(5*(slice(None),))
            
    def request( self, slicing ):
        if not is_pure_slicing(slicing):
            raise Exception('ArraySource: slicing is not pure')
        
        a = LazyflowRequest(self._op5, slicing, self._priority )
        a = a.wait()
        
        #oldDtype = a.dtype
        if self._relabeling is not None:
            a = self._relabeling[a]
        #assert a.dtype == oldDtype 
        return ArrayRequest(a, 5*(slice(None),))
    def put(self, relabeling):
        #FIXME: we just give the whole list here, don't bother with slicing
        #self.inputSlot[:] = self._relabeling[:]
        self.setRelabeling(relabeling)
        print "passing the relabeling list:", self._relabeling
        #self.inputSlot.setValue(self._relabeling)
        
        
#*******************************************************************************
# C o n s t a n t R e q u e s t                                                *
#*******************************************************************************

class ConstantRequest( object ):
    def __init__( self, result ):
        self._result = result

    def wait( self ):
        return self._result
    
    def getResult(self):
        return self._result
    
    def cancel( self ):
        pass

    def submit ( self ):
        pass
        
    def adjustPriority(self, delta):
        pass        
        
    # callback( result = result, **kwargs )
    def notify( self, callback, **kwargs ):
        callback(self._result, **kwargs)
assert issubclass(ConstantRequest, RequestABC)

#*******************************************************************************
# C o n s t a n t S o u r c e                                                  *
#*******************************************************************************

class ConstantSource( QObject ):
    isDirty = pyqtSignal( object )
    idChanged = pyqtSignal( object, object ) # old, new

    @property
    def constant( self ):
        return self._constant

    @constant.setter
    def constant( self, value ):
        self._constant = value
        self.setDirty(sl[:,:,:,:,:])

    def __init__( self, constant = 0, dtype = np.uint8, parent=None ):
        super(ConstantSource, self).__init__(parent=parent)
        self._constant = constant
        self._dtype = dtype

    def id( self ):
        return id(self)

    def request( self, slicing, through=None ):
        assert is_pure_slicing(slicing)
        assert is_bounded(slicing)
        shape = slicing2shape(slicing)
        result = np.zeros( shape, dtype = self._dtype )
        result[:] = self._constant
        return ConstantRequest( result )

    def setDirty( self, slicing):
        if not is_pure_slicing(slicing):
            raise Exception('dirty region: slicing is not pure')
        self.isDirty.emit( slicing )

    def __eq__( self, other ):
        return self._constant == other._constant
    
    def __ne__( self, other ):
        return not ( self == other )

assert issubclass(ConstantSource, SourceABC)

#*******************************************************************************
# N o r m a l i z i n g R e q u e s t                                          *
#*******************************************************************************
class NormalizingRequest( object ):
    def __init__( self, rawRequest, normFunc ):
        self._rawRequest = rawRequest
        self._normFunc = normFunc

    def wait( self ):
        rawData = self._rawRequest.wait()
        self._result = self._normFunc(rawData)
        return self._result
    
    # callback( result = result, **kwargs )
    def notify( self, callback, **kwargs ):
        def handleResult(rawResult):
            self._result = self._normFunc(rawResult)
            callback( self._result, **kwargs )
        self._rawRequest.notify( handleResult )

    def getResult(self):
        return self._result

assert issubclass(NormalizingRequest, RequestABC)


#*******************************************************************************
# N o r m a l i z i n g S o u r c e                                            *
#*******************************************************************************
class NormalizingSource( QObject ):
    """
    A datasource that serves as a normalizing decorator for other datasources.
    All data from the original (raw) data source is normalized to the range (0,255) before it is provided to the caller.
    """
    isDirty = pyqtSignal( object )
    
    def __init__( self, rawSource, bounds=(0,255), parent=None ):
        """
        rawSource: The original datasource whose data will be normalized
        
        bounds: The range of the original source's data, given as a tuple of (min,max)
                Alternatively, thee following strings can be provided instead of a bounds tuple:
                    'autoMinMax' - Track the min and max values observed from all requests and normalize to that range
                    'autoPercentiles' - Track the 1 and 99 percentiles and normalize all data to that range
                Note: When an incoming request causes the lower or uppoer bound to change, the entire source is marked dirty.
        """
        super(NormalizingSource, self).__init__(parent)
        self._rawSource = rawSource
        self._rawSource.isDirty.connect( self.isDirty )
        if isinstance(bounds, tuple):
            self._method = 'hardcoded'
            self._bounds = ( float(bounds[0]), float(bounds[1]) )
        else:
            self._method = bounds
            self._bounds = (None, None)
    
    def request( self, slicing ):
        rawRequest = self._rawSource.request(slicing)
        if self._method == 'autoMinMax':
            return NormalizingRequest( rawRequest, self._autoNormalizeMinMax )
        elif self._method == 'autoPercentiles':
            return NormalizingRequest( rawRequest, self._autoNormalizePercentiles )
        elif isinstance(self._bounds, tuple):
            return NormalizingRequest( rawRequest, partial(NormalizingSource._normalizeFromBounds, self._bounds) )
        else:
            assert False, "Unknown normalization setting."

    def setDirty( self, slicing ):
        self._rawSource.setDirty( slicing )

    def __eq__( self, other ):
        equal = True
        equal &= isinstance( other, NormalizingSource )
        equal &= ( self._rawSource == other._rawSource )
        equal &= ( self._method == other._method )
        equal &= ( self._method != 'hardcoded' or self._bounds == other._bounds )
        return equal

    def __ne__( self, other ):
        return not ( self == other )

    @staticmethod
    def _normalizeFromBounds(bounds, array):
        lower, upper = bounds
        if bounds != (0,255):
            # Scale
            array = array.astype(np.float32)
            array = (array - lower)*255. / (upper-lower)
            # Clip
            array[array > 255] = 255
            array[array < 0] = 0
        return array

    def _autoNormalizeFromNewBounds(self, newBounds, array):
        # Cast to float to avoid a 'gotcha' with uint8 subtraction (e.g. 100 - 105 = 251)
        nmin = float(newBounds[0])
        nmax = float(newBounds[1])

        # Adjust running bounds if necessary
        # Note: We would protect self._bounds with a lock here if we really 
        #       wanted perfect bounds, but the performance hit isn't worth it.
        dirty = False
        bounds = list(self._bounds)
        if bounds[0] is not None:
            # Everything becomes dirty when the bounds change, so we avoid changing the
            # bounds unless the new min or max is significantly different from the old value
            tolerance = float(bounds[1] - bounds[0])*0.01
        if bounds[0] is None or (bounds[0] - nmin) > tolerance: 
            bounds[0] = nmin
            dirty = True
        if bounds[1] is None or (nmax - bounds[1]) > tolerance:
            bounds[1] = nmax
            dirty = True
        
        # If the min or max value changed, set the entire source dirty
        if dirty:
            self._bounds = tuple(bounds)
            self.setDirty( sl[:,:,:,:,:] )
        
        return NormalizingSource._normalizeFromBounds(self._bounds, array)

    def _autoNormalizeMinMax(self, array):
        return self._autoNormalizeFromNewBounds( (array.min(), array.max() ), array )

    def _autoNormalizePercentiles(self, array):
        p1, p99 = np.percentile(array, [1,99])
        return self._autoNormalizeFromNewBounds( (p1, p99), array )

assert issubclass(NormalizingSource, SourceABC)
<|MERGE_RESOLUTION|>--- conflicted
+++ resolved
@@ -204,10 +204,6 @@
 
     def __init__( self, outslot, priority = 0 ):
         super(LazyflowSource, self).__init__()
-<<<<<<< HEAD
-        print "init a lazyflowsource"
-=======
->>>>>>> 27033e20
         self._orig_outslot = outslot
 
         # Attach an Op5ifyer to ensure the data will display correctly
@@ -224,11 +220,7 @@
             volumina.printLock.release()
         if not is_pure_slicing(slicing):
             raise Exception('LazyflowSource: slicing is not pure')
-<<<<<<< HEAD
-        print "requesting slice:", slicing
-=======
-        
->>>>>>> 27033e20
+        
         return LazyflowRequest( self._op5, slicing, self._priority )
 
     def _setDirtyLF(self, slot, roi):
