--- conflicted
+++ resolved
@@ -528,11 +528,7 @@
     
     app = QApplication(sys.argv)
     widget = QDialog()
-<<<<<<< HEAD
-    ex1 = ImageView2DHud()
-=======
     ex1 = ImageView2DHud(widget)
->>>>>>> 21f5fc53
     ex1.createImageView2DHud("X", 12, QColor("red"), QColor("white"))
     widget.show()
     widget.raise_()
